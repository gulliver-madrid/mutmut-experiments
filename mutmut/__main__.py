--- conflicted
+++ resolved
@@ -22,15 +22,9 @@
 from glob2 import glob
 
 from mutmut import (
-<<<<<<< HEAD
     mutate_file,
     Context,
     list_mutations,
-=======
-    mutate_file, 
-    Context, 
-    list_mutations, 
->>>>>>> 357cd6dd
     __version__,
     BAD_TIMEOUT,
     OK_SUSPICIOUS,
@@ -38,13 +32,9 @@
     OK_KILLED,
     UNTESTED,
     MutationID,
-<<<<<<< HEAD
     SKIPPED,
 )
-=======
-)
-from mutmut.cache import hash_of_tests, create_html_report
->>>>>>> 357cd6dd
+from mutmut.cache import create_html_report
 from mutmut.cache import register_mutants, update_mutant_status, \
     print_result_cache, cached_mutation_status, hash_of_tests, \
     filename_and_mutation_id_from_pk, cached_test_time, set_cached_test_time, \
